--- conflicted
+++ resolved
@@ -96,13 +96,8 @@
 static int buzzer;
 static int mavlink_fd;
 static bool commander_initialized = false;
-<<<<<<< HEAD
 static struct vehicle_status_s current_status; /**< Main state machine */
 static orb_advert_t stat_pub;
-=======
-static struct vehicle_status_s current_status;	/**< Main state machine */
-static int stat_pub;
->>>>>>> c8645a7e
 
 static uint16_t nofix_counter = 0;
 static uint16_t gotfix_counter = 0;
@@ -602,8 +597,6 @@
 		}
 		break;
 
-<<<<<<< HEAD
-=======
 		/*
 		 * do not report an error for commands that are
 		 * handled directly by MAVLink.
@@ -611,7 +604,6 @@
 		case MAV_CMD_PREFLIGHT_STORAGE:
 		break;
 
->>>>>>> c8645a7e
 		default: {
 			mavlink_log_critical(mavlink_fd, "[commander] refusing unsupported command");
 			result = MAV_RESULT_UNSUPPORTED;
