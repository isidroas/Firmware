/****************************************************************************
 *
<<<<<<< HEAD
 *   Copyright (c) 2013, 2014 PX4 Development Team. All rights reserved.
=======
 *   Copyright (C) 2013 PX4 Development Team. All rights reserved.
>>>>>>> ff84fb2a
 *
 * Redistribution and use in source and binary forms, with or without
 * modification, are permitted provided that the following conditions
 * are met:
 *
 * 1. Redistributions of source code must retain the above copyright
 *    notice, this list of conditions and the following disclaimer.
 * 2. Redistributions in binary form must reproduce the above copyright
 *    notice, this list of conditions and the following disclaimer in
 *    the documentation and/or other materials provided with the
 *    distribution.
 * 3. Neither the name PX4 nor the names of its contributors may be
 *    used to endorse or promote products derived from this software
 *    without specific prior written permission.
 *
 * THIS SOFTWARE IS PROVIDED BY THE COPYRIGHT HOLDERS AND CONTRIBUTORS
 * "AS IS" AND ANY EXPRESS OR IMPLIED WARRANTIES, INCLUDING, BUT NOT
 * LIMITED TO, THE IMPLIED WARRANTIES OF MERCHANTABILITY AND FITNESS
 * FOR A PARTICULAR PURPOSE ARE DISCLAIMED. IN NO EVENT SHALL THE
 * COPYRIGHT OWNER OR CONTRIBUTORS BE LIABLE FOR ANY DIRECT, INDIRECT,
 * INCIDENTAL, SPECIAL, EXEMPLARY, OR CONSEQUENTIAL DAMAGES (INCLUDING,
 * BUT NOT LIMITED TO, PROCUREMENT OF SUBSTITUTE GOODS OR SERVICES; LOSS
 * OF USE, DATA, OR PROFITS; OR BUSINESS INTERRUPTION) HOWEVER CAUSED
 * AND ON ANY THEORY OF LIABILITY, WHETHER IN CONTRACT, STRICT
 * LIABILITY, OR TORT (INCLUDING NEGLIGENCE OR OTHERWISE) ARISING IN
 * ANY WAY OUT OF THE USE OF THIS SOFTWARE, EVEN IF ADVISED OF THE
 * POSSIBILITY OF SUCH DAMAGE.
 *
 ****************************************************************************/

/**
 * @file state_machine_helper.cpp
 * State machine helper functions implementations
 *
 * @author Thomas Gubler <thomasgubler@student.ethz.ch>
<<<<<<< HEAD
 * @author Julian Oes <joes@student.ethz.ch>
=======
 * @author Julian Oes <julian@oes.ch>
>>>>>>> ff84fb2a
 */

#include <stdio.h>
#include <unistd.h>
#include <stdint.h>
#include <stdbool.h>
#include <dirent.h>
#include <fcntl.h>
#include <string.h>
#include <math.h>

#include <uORB/uORB.h>
#include <uORB/topics/vehicle_status.h>
#include <uORB/topics/actuator_controls.h>
#include <uORB/topics/differential_pressure.h>
#include <systemlib/systemlib.h>
#include <systemlib/param/param.h>
#include <systemlib/err.h>
#include <drivers/drv_hrt.h>
#include <drivers/drv_accel.h>
#include <drivers/drv_airspeed.h>
#include <drivers/drv_device.h>
#include <mavlink/mavlink_log.h>

#include "state_machine_helper.h"
#include "commander_helper.h"

<<<<<<< HEAD
/* oddly, ERROR is not defined for c++ */
#ifdef ERROR
# undef ERROR
#endif
static const int ERROR = -1;

static int prearm_check(const struct vehicle_status_s *status, const int mavlink_fd);

static bool arming_state_changed = true;
static bool main_state_changed = true;
static bool failsafe_state_changed = true;

=======
>>>>>>> ff84fb2a
// This array defines the arming state transitions. The rows are the new state, and the columns
// are the current state. Using new state and current  state you can index into the array which
// will be true for a valid transition or false for a invalid transition. In some cases even
// though the transition is marked as true additional checks must be made. See arming_state_transition
// code for those checks.
static const bool arming_transitions[ARMING_STATE_MAX][ARMING_STATE_MAX] = {
	//                                  INIT,  STANDBY, ARMED, ARMED_ERROR, STANDBY_ERROR, REBOOT, IN_AIR_RESTORE
	{ /* ARMING_STATE_INIT */           true,  true,    false, false,       false,         false,  false },
	{ /* ARMING_STATE_STANDBY */        true,  true,    true,  true,        false,         false,  false },
	{ /* ARMING_STATE_ARMED */          false, true,    true,  false,       false,         false,  true },
	{ /* ARMING_STATE_ARMED_ERROR */    false, false,   true,  true,        false,         false,  false },
	{ /* ARMING_STATE_STANDBY_ERROR */  true,  true,    false, true,        true,          false,  false },
	{ /* ARMING_STATE_REBOOT */         true,  true,    false, false,       true,          true,   true },
	{ /* ARMING_STATE_IN_AIR_RESTORE */ false, false,   false, false,       false,         false,  false }, // NYI
};

// You can index into the array with an arming_state_t in order to get it's textual representation
static const char *state_names[ARMING_STATE_MAX] = {
	"ARMING_STATE_INIT",
	"ARMING_STATE_STANDBY",
	"ARMING_STATE_ARMED",
	"ARMING_STATE_ARMED_ERROR",
	"ARMING_STATE_STANDBY_ERROR",
	"ARMING_STATE_REBOOT",
	"ARMING_STATE_IN_AIR_RESTORE",
};

transition_result_t
arming_state_transition(struct vehicle_status_s *status,            /// current vehicle status
			const struct safety_s   *safety,            /// current safety settings
			arming_state_t          new_arming_state,   /// arming state requested
			struct actuator_armed_s *armed,             /// current armed status
			const int               mavlink_fd)         /// mavlink fd for error reporting, 0 for none
{
	// Double check that our static arrays are still valid
	ASSERT(ARMING_STATE_INIT == 0);
	ASSERT(ARMING_STATE_IN_AIR_RESTORE == ARMING_STATE_MAX - 1);

	transition_result_t ret = TRANSITION_DENIED;

	arming_state_t current_arming_state = status->arming_state;

	/* only check transition if the new state is actually different from the current one */
	if (new_arming_state == current_arming_state) {
		ret = TRANSITION_NOT_CHANGED;

	} else {

		/*
		 * Get sensing state if necessary
		 */
		int prearm_ret = OK;

		/* only perform the check if we have to */
		if (new_arming_state == ARMING_STATE_ARMED) {
			prearm_ret = prearm_check(status, mavlink_fd);
		}

		/*
		 * Perform an atomic state update
		 */
		irqstate_t flags = irqsave();

		/* enforce lockdown in HIL */
		if (status->hil_state == HIL_STATE_ON) {
			armed->lockdown = true;

		} else {
			armed->lockdown = false;
		}

		// Check that we have a valid state transition
		bool valid_transition = arming_transitions[new_arming_state][status->arming_state];

		if (valid_transition) {
			// We have a good transition. Now perform any secondary validation.
			if (new_arming_state == ARMING_STATE_ARMED) {
				//      Allow if coming from in air restore
				//      Allow if HIL_STATE_ON
				if (status->arming_state != ARMING_STATE_IN_AIR_RESTORE &&
					status->hil_state == HIL_STATE_OFF) {

					// Fail transition if pre-arm check fails
					if (prearm_ret) {
						valid_transition = false;

					// Fail transition if we need safety switch press
					} else if (safety->safety_switch_available && !safety->safety_off) {

						mavlink_log_critical(mavlink_fd, "#audio: NOT ARMING: Press safety switch!");

						valid_transition = false;
					}
				}

				// Perform power checks only if circuit breaker is not
				// engaged for these checks
				if (!status->circuit_breaker_engaged_power_check) {
					// Fail transition if power is not good
					if (!status->condition_power_input_valid) {

						mavlink_log_critical(mavlink_fd, "#audio: NOT ARMING: Connect power module.");
						valid_transition = false;
					}

					// Fail transition if power levels on the avionics rail
					// are measured but are insufficient
					if (status->condition_power_input_valid && (status->avionics_power_rail_voltage > 0.0f) &&
						(status->avionics_power_rail_voltage < 4.9f)) {

						mavlink_log_critical(mavlink_fd, "#audio: NOT ARMING: Avionics power low: %6.2f V.", status->avionics_power_rail_voltage);
						valid_transition = false;
					}
				}

			} else if (new_arming_state == ARMING_STATE_STANDBY && status->arming_state == ARMING_STATE_ARMED_ERROR) {
				new_arming_state = ARMING_STATE_STANDBY_ERROR;
			}
		}

		// HIL can always go to standby
		if (status->hil_state == HIL_STATE_ON && new_arming_state == ARMING_STATE_STANDBY) {
			valid_transition = true;
		}

		/* Sensors need to be initialized for STANDBY state */
		if (new_arming_state == ARMING_STATE_STANDBY && !status->condition_system_sensors_initialized) {
			valid_transition = false;
		}

		// Finish up the state transition
		if (valid_transition) {
			armed->armed = new_arming_state == ARMING_STATE_ARMED || new_arming_state == ARMING_STATE_ARMED_ERROR;
			armed->ready_to_arm = new_arming_state == ARMING_STATE_ARMED || new_arming_state == ARMING_STATE_STANDBY;
			ret = TRANSITION_CHANGED;
			status->arming_state = new_arming_state;
		}

		/* end of atomic state update */
		irqrestore(flags);
	}

	if (ret == TRANSITION_DENIED) {
		static const char *errMsg = "INVAL: %s - %s";

		mavlink_log_critical(mavlink_fd, errMsg, state_names[status->arming_state], state_names[new_arming_state]);

		warnx(errMsg, state_names[status->arming_state], state_names[new_arming_state]);
	}

	return ret;
}

bool is_safe(const struct vehicle_status_s *status, const struct safety_s *safety, const struct actuator_armed_s *armed)
{
	// System is safe if:
	// 1) Not armed
	// 2) Armed, but in software lockdown (HIL)
	// 3) Safety switch is present AND engaged -> actuators locked
	if (!armed->armed || (armed->armed && armed->lockdown) || (safety->safety_switch_available && !safety->safety_off)) {
		return true;

	} else {
		return false;
	}
}

transition_result_t
main_state_transition(struct vehicle_status_s *status, main_state_t new_main_state)
{
	transition_result_t ret = TRANSITION_DENIED;

	/* transition may be denied even if the same state is requested because conditions may have changed */
	switch (new_main_state) {
	case MAIN_STATE_MANUAL:
	case MAIN_STATE_ACRO:
		ret = TRANSITION_CHANGED;
		break;

	case MAIN_STATE_ALTCTL:
		/* need at minimum altitude estimate */
		/* TODO: add this for fixedwing as well */
		if (!status->is_rotary_wing ||
		    (status->condition_local_altitude_valid ||
		     status->condition_global_position_valid)) {
			ret = TRANSITION_CHANGED;
		}
		break;

	case MAIN_STATE_POSCTL:
		/* need at minimum local position estimate */
		if (status->condition_local_position_valid ||
		    status->condition_global_position_valid) {
			ret = TRANSITION_CHANGED;
		}
		break;

	case MAIN_STATE_AUTO_MISSION:
	case MAIN_STATE_AUTO_LOITER:
		/* need global position estimate */
		if (status->condition_global_position_valid) {
			ret = TRANSITION_CHANGED;
		}
		break;

	case MAIN_STATE_AUTO_RTL:
		/* need global position and home position */
		if (status->condition_global_position_valid && status->condition_home_position_valid) {
			ret = TRANSITION_CHANGED;
		}
		break;

	case MAIN_STATE_MAX:
	default:
		break;
	}
	if (ret == TRANSITION_CHANGED) {
		if (status->main_state != new_main_state) {
			status->main_state = new_main_state;
		} else {
			ret = TRANSITION_NOT_CHANGED;
		}
	}

	return ret;
}

/**
 * Transition from one hil state to another
 */
transition_result_t hil_state_transition(hil_state_t new_state, int status_pub, struct vehicle_status_s *current_status, const int mavlink_fd)
{
	transition_result_t ret = TRANSITION_DENIED;

	if (current_status->hil_state == new_state) {
		ret = TRANSITION_NOT_CHANGED;

	} else {
		switch (new_state) {
		case HIL_STATE_OFF:
			/* we're in HIL and unexpected things can happen if we disable HIL now */
			mavlink_log_critical(mavlink_fd, "#audio: Not switching off HIL (safety)");
			ret = TRANSITION_DENIED;
			break;

		case HIL_STATE_ON:
			if (current_status->arming_state == ARMING_STATE_INIT
			    || current_status->arming_state == ARMING_STATE_STANDBY
			    || current_status->arming_state == ARMING_STATE_STANDBY_ERROR) {

				/* Disable publication of all attached sensors */
				/* list directory */
				DIR		*d;
				d = opendir("/dev");

				if (d) {
					struct dirent	*direntry;
					char devname[24];

					while ((direntry = readdir(d)) != NULL) {

						/* skip serial ports */
						if (!strncmp("tty", direntry->d_name, 3)) {
							continue;
						}

						/* skip mtd devices */
						if (!strncmp("mtd", direntry->d_name, 3)) {
							continue;
						}

						/* skip ram devices */
						if (!strncmp("ram", direntry->d_name, 3)) {
							continue;
						}

						/* skip MMC devices */
						if (!strncmp("mmc", direntry->d_name, 3)) {
							continue;
						}

						/* skip mavlink */
						if (!strcmp("mavlink", direntry->d_name)) {
							continue;
						}

						/* skip console */
						if (!strcmp("console", direntry->d_name)) {
							continue;
						}

						/* skip null */
						if (!strcmp("null", direntry->d_name)) {
							continue;
						}

						snprintf(devname, sizeof(devname), "/dev/%s", direntry->d_name);

						int sensfd = ::open(devname, 0);

						if (sensfd < 0) {
							warn("failed opening device %s", devname);
							continue;
						}

						int block_ret = ::ioctl(sensfd, DEVIOCSPUBBLOCK, 1);
						close(sensfd);

						printf("Disabling %s: %s\n", devname, (block_ret == OK) ? "OK" : "ERROR");
					}
					closedir(d);
					ret = TRANSITION_CHANGED;
					mavlink_log_critical(mavlink_fd, "Switched to ON hil state");


				} else {
					/* failed opening dir */
					mavlink_log_info(mavlink_fd, "FAILED LISTING DEVICE ROOT DIRECTORY");
					ret = TRANSITION_DENIED;
				}
			} else {
				mavlink_log_critical(mavlink_fd, "Not switching to HIL when armed");
				ret = TRANSITION_DENIED;
			}
			break;

		default:
			warnx("Unknown HIL state");
			break;
		}
	}

	if (ret == TRANSITION_CHANGED) {
		current_status->hil_state = new_state;
		current_status->timestamp = hrt_absolute_time();
		// XXX also set lockdown here
		orb_publish(ORB_ID(vehicle_status), status_pub, current_status);
	}
	return ret;
}

/**
 * Check failsafe and main status and set navigation status for navigator accordingly
 */
bool set_nav_state(struct vehicle_status_s *status, const bool data_link_loss_enabled, const bool mission_finished)
{
	navigation_state_t nav_state_old = status->nav_state;

	bool armed = (status->arming_state == ARMING_STATE_ARMED || status->arming_state == ARMING_STATE_ARMED_ERROR);
	status->failsafe = false;

	/* evaluate main state to decide in normal (non-failsafe) mode */
	switch (status->main_state) {
	case MAIN_STATE_ACRO:
	case MAIN_STATE_MANUAL:
	case MAIN_STATE_ALTCTL:
	case MAIN_STATE_POSCTL:
		/* require RC for all manual modes */
		if (status->rc_signal_lost && armed) {
			status->failsafe = true;

			if (status->condition_global_position_valid && status->condition_home_position_valid) {
				status->nav_state = NAVIGATION_STATE_AUTO_RTL;
			} else if (status->condition_local_position_valid) {
				status->nav_state = NAVIGATION_STATE_LAND;
			} else if (status->condition_local_altitude_valid) {
				status->nav_state = NAVIGATION_STATE_DESCEND;
			} else {
				status->nav_state = NAVIGATION_STATE_TERMINATION;
			}

		} else {
			switch (status->main_state) {
			case MAIN_STATE_ACRO:
				status->nav_state = NAVIGATION_STATE_ACRO;
				break;

			case MAIN_STATE_MANUAL:
				status->nav_state = NAVIGATION_STATE_MANUAL;
				break;

			case MAIN_STATE_ALTCTL:
				status->nav_state = NAVIGATION_STATE_ALTCTL;
				break;

			case MAIN_STATE_POSCTL:
				status->nav_state = NAVIGATION_STATE_POSCTL;
				break;

			default:
				status->nav_state = NAVIGATION_STATE_MANUAL;
				break;
			}
		}
		break;

	case MAIN_STATE_AUTO_MISSION:
		/* go into failsafe
		 * - if either the datalink is enabled and lost as well as RC is lost
		 * - if there is no datalink and the mission is finished */
		if (((status->data_link_lost && data_link_loss_enabled) && status->rc_signal_lost) ||
		    (!data_link_loss_enabled && status->rc_signal_lost && mission_finished)) {
			status->failsafe = true;

			if (status->condition_global_position_valid && status->condition_home_position_valid) {
				status->nav_state = NAVIGATION_STATE_AUTO_RTL;
			} else if (status->condition_local_position_valid) {
				status->nav_state = NAVIGATION_STATE_LAND;
			} else if (status->condition_local_altitude_valid) {
				status->nav_state = NAVIGATION_STATE_DESCEND;
			} else {
				status->nav_state = NAVIGATION_STATE_TERMINATION;
			}

		/* also go into failsafe if just datalink is lost */
		} else if (status->data_link_lost && data_link_loss_enabled) {
			status->failsafe = true;

			if (status->condition_global_position_valid && status->condition_home_position_valid) {
				status->nav_state = NAVIGATION_STATE_AUTO_RTGS;
			} else if (status->condition_local_position_valid) {
				status->nav_state = NAVIGATION_STATE_LAND;
			} else if (status->condition_local_altitude_valid) {
				status->nav_state = NAVIGATION_STATE_DESCEND;
			} else {
				status->nav_state = NAVIGATION_STATE_TERMINATION;
			}

		/* don't bother if RC is lost and mission is not yet finished */
		} else if (status->rc_signal_lost) {

			/* this mode is ok, we don't need RC for missions */
			status->nav_state = NAVIGATION_STATE_AUTO_MISSION;
		} else {
			/* everything is perfect */
			status->nav_state = NAVIGATION_STATE_AUTO_MISSION;
		}
		break;

	case MAIN_STATE_AUTO_LOITER:
		/* go into failsafe if datalink and RC is lost */
		if ((status->data_link_lost && data_link_loss_enabled) && status->rc_signal_lost) {
			status->failsafe = true;

			if (status->condition_global_position_valid && status->condition_home_position_valid) {
				status->nav_state = NAVIGATION_STATE_AUTO_RTL;
			} else if (status->condition_local_position_valid) {
				status->nav_state = NAVIGATION_STATE_LAND;
			} else if (status->condition_local_altitude_valid) {
				status->nav_state = NAVIGATION_STATE_DESCEND;
			} else {
				status->nav_state = NAVIGATION_STATE_TERMINATION;
			}

		/* also go into failsafe if just datalink is lost */
		} else if (status->data_link_lost && data_link_loss_enabled) {
			status->failsafe = true;

			if (status->condition_global_position_valid && status->condition_home_position_valid) {
				status->nav_state = NAVIGATION_STATE_AUTO_RTGS;
			} else if (status->condition_local_position_valid) {
				status->nav_state = NAVIGATION_STATE_LAND;
			} else if (status->condition_local_altitude_valid) {
				status->nav_state = NAVIGATION_STATE_DESCEND;
			} else {
				status->nav_state = NAVIGATION_STATE_TERMINATION;
			}

		/* go into failsafe if RC is lost and datalink loss is not set up */
		} else if (status->rc_signal_lost && !data_link_loss_enabled) {
			status->failsafe = true;

			if (status->condition_global_position_valid && status->condition_home_position_valid) {
				status->nav_state = NAVIGATION_STATE_AUTO_RTGS;
			} else if (status->condition_local_position_valid) {
				status->nav_state = NAVIGATION_STATE_LAND;
			} else if (status->condition_local_altitude_valid) {
				status->nav_state = NAVIGATION_STATE_DESCEND;
			} else {
				status->nav_state = NAVIGATION_STATE_TERMINATION;
			}

		/* don't bother if RC is lost if datalink is connected */
		} else if (status->rc_signal_lost) {

			/* this mode is ok, we don't need RC for loitering */
			status->nav_state = NAVIGATION_STATE_AUTO_LOITER;
		} else {
			/* everything is perfect */
			status->nav_state = NAVIGATION_STATE_AUTO_LOITER;
		}
		break;

	case MAIN_STATE_AUTO_RTL:
		/* require global position and home */
		if ((!status->condition_global_position_valid || !status->condition_home_position_valid)) {
			status->failsafe = true;

			if (status->condition_local_position_valid) {
				status->nav_state = NAVIGATION_STATE_LAND;
			} else if (status->condition_local_altitude_valid) {
				status->nav_state = NAVIGATION_STATE_DESCEND;
			} else {
				status->nav_state = NAVIGATION_STATE_TERMINATION;
			}
		} else {
			status->nav_state = NAVIGATION_STATE_AUTO_RTL;
		}
		break;

	default:
		break;
	}

	return status->nav_state != nav_state_old;
}
<<<<<<< HEAD

int prearm_check(const struct vehicle_status_s *status, const int mavlink_fd)
{
	int ret;

	int fd = open(ACCEL_DEVICE_PATH, O_RDONLY);

	if (fd < 0) {
		mavlink_log_critical(mavlink_fd, "#audio: FAIL: ACCEL SENSOR MISSING");
		ret = fd;
		goto system_eval;
	}

	ret = ioctl(fd, ACCELIOCSELFTEST, 0);

	if (ret != OK) {
		mavlink_log_critical(mavlink_fd, "#audio: FAIL: ACCEL CALIBRATION");
		goto system_eval;
	}

	/* check measurement result range */
	struct accel_report acc;
	ret = read(fd, &acc, sizeof(acc));

	if (ret == sizeof(acc)) {
		/* evaluate values */
		float accel_scale = sqrtf(acc.x * acc.x + acc.y * acc.y + acc.z * acc.z);

		if (accel_scale < 9.78f || accel_scale > 9.83f) {
			mavlink_log_info(mavlink_fd, "#audio: Accelerometer calibration recommended.");
		}

		if (accel_scale > 30.0f /* m/s^2 */) {
			mavlink_log_critical(mavlink_fd, "#audio: FAIL: ACCEL RANGE");
			/* this is frickin' fatal */
			ret = ERROR;
			goto system_eval;
		} else {
			ret = OK;
		}
	} else {
		mavlink_log_critical(mavlink_fd, "#audio: FAIL: ACCEL READ");
		/* this is frickin' fatal */
		ret = ERROR;
		goto system_eval;
	}

	if (!status->is_rotary_wing) {
		int fd = open(AIRSPEED_DEVICE_PATH, O_RDONLY);

		if (fd < 0) {
			mavlink_log_critical(mavlink_fd, "#audio: FAIL: AIRSPEED SENSOR MISSING");
			ret = fd;
			goto system_eval;
		}

		struct differential_pressure_s diff_pres;

		ret = read(fd, &diff_pres, sizeof(diff_pres));

		if (ret == sizeof(diff_pres)) {
			if (fabsf(diff_pres.differential_pressure_filtered_pa > 5.0f)) {
				mavlink_log_critical(mavlink_fd, "#audio: WARNING AIRSPEED CALIBRATION MISSING");
				// XXX do not make this fatal yet
				ret = OK;
			}
		} else {
			mavlink_log_critical(mavlink_fd, "#audio: FAIL: AIRSPEED READ");
			/* this is frickin' fatal */
			ret = ERROR;
			goto system_eval;
		}
	}

system_eval:
	close(fd);
	return ret;
}



// /*
//  * Wrapper functions (to be used in the commander), all functions assume lock on current_status
//  */

// /* These functions decide if an emergency exits and then switch to SYSTEM_STATE_MISSION_ABORT or SYSTEM_STATE_GROUND_ERROR
//  *
//  * START SUBSYSTEM/EMERGENCY FUNCTIONS
//  * */

// void update_state_machine_subsystem_present(int status_pub, struct vehicle_status_s *current_status, subsystem_type_t *subsystem_type)
// {
// 	current_status->onboard_control_sensors_present |= 1 << *subsystem_type;
// 	current_status->counter++;
// 	current_status->timestamp = hrt_absolute_time();
// 	orb_publish(ORB_ID(vehicle_status), status_pub, current_status);
// }

// void update_state_machine_subsystem_notpresent(int status_pub, struct vehicle_status_s *current_status, subsystem_type_t *subsystem_type)
// {
// 	current_status->onboard_control_sensors_present &= ~(1 << *subsystem_type);
// 	current_status->counter++;
// 	current_status->timestamp = hrt_absolute_time();
// 	orb_publish(ORB_ID(vehicle_status), status_pub, current_status);

// 	/* if a subsystem was removed something went completely wrong */

// 	switch (*subsystem_type) {
// 	case SUBSYSTEM_TYPE_GYRO:
// 		//global_data_send_mavlink_statustext_message_out("Commander: gyro not present", MAV_SEVERITY_EMERGENCY);
// 		state_machine_emergency_always_critical(status_pub, current_status);
// 		break;

// 	case SUBSYSTEM_TYPE_ACC:
// 		//global_data_send_mavlink_statustext_message_out("Commander: accelerometer not present", MAV_SEVERITY_EMERGENCY);
// 		state_machine_emergency_always_critical(status_pub, current_status);
// 		break;

// 	case SUBSYSTEM_TYPE_MAG:
// 		//global_data_send_mavlink_statustext_message_out("Commander: magnetometer not present", MAV_SEVERITY_EMERGENCY);
// 		state_machine_emergency_always_critical(status_pub, current_status);
// 		break;

// 	case SUBSYSTEM_TYPE_GPS:
// 		{
// 			uint8_t flight_env = global_data_parameter_storage->pm.param_values[PARAM_FLIGHT_ENV];

// 			if (flight_env == PX4_FLIGHT_ENVIRONMENT_OUTDOOR) {
// 				//global_data_send_mavlink_statustext_message_out("Commander: GPS not present", MAV_SEVERITY_EMERGENCY);
// 				state_machine_emergency(status_pub, current_status);
// 			}
// 		}
// 		break;

// 	default:
// 		break;
// 	}

// }

// void update_state_machine_subsystem_enabled(int status_pub, struct vehicle_status_s *current_status, subsystem_type_t *subsystem_type)
// {
// 	current_status->onboard_control_sensors_enabled |= 1 << *subsystem_type;
// 	current_status->counter++;
// 	current_status->timestamp = hrt_absolute_time();
// 	orb_publish(ORB_ID(vehicle_status), status_pub, current_status);
// }

// void update_state_machine_subsystem_disabled(int status_pub, struct vehicle_status_s *current_status, subsystem_type_t *subsystem_type)
// {
// 	current_status->onboard_control_sensors_enabled &= ~(1 << *subsystem_type);
// 	current_status->counter++;
// 	current_status->timestamp = hrt_absolute_time();
// 	orb_publish(ORB_ID(vehicle_status), status_pub, current_status);

// 	/* if a subsystem was disabled something went completely wrong */

// 	switch (*subsystem_type) {
// 	case SUBSYSTEM_TYPE_GYRO:
// 		//global_data_send_mavlink_statustext_message_out("Commander: EMERGENCY - gyro disabled", MAV_SEVERITY_EMERGENCY);
// 		state_machine_emergency_always_critical(status_pub, current_status);
// 		break;

// 	case SUBSYSTEM_TYPE_ACC:
// 		//global_data_send_mavlink_statustext_message_out("Commander: EMERGENCY - accelerometer disabled", MAV_SEVERITY_EMERGENCY);
// 		state_machine_emergency_always_critical(status_pub, current_status);
// 		break;

// 	case SUBSYSTEM_TYPE_MAG:
// 		//global_data_send_mavlink_statustext_message_out("Commander: EMERGENCY - magnetometer disabled", MAV_SEVERITY_EMERGENCY);
// 		state_machine_emergency_always_critical(status_pub, current_status);
// 		break;

// 	case SUBSYSTEM_TYPE_GPS:
// 		{
// 			uint8_t flight_env = (uint8_t)(global_data_parameter_storage->pm.param_values[PARAM_FLIGHT_ENV]);

// 			if (flight_env == PX4_FLIGHT_ENVIRONMENT_OUTDOOR) {
// 				//global_data_send_mavlink_statustext_message_out("Commander: EMERGENCY - GPS disabled", MAV_SEVERITY_EMERGENCY);
// 				state_machine_emergency(status_pub, current_status);
// 			}
// 		}
// 		break;

// 	default:
// 		break;
// 	}

// }


///* END SUBSYSTEM/EMERGENCY FUNCTIONS*/
//
//int update_state_machine_mode_request(int status_pub, struct vehicle_status_s *current_status, const int mavlink_fd, uint8_t mode)
//{
//	int ret = 1;
//
////	/* Switch on HIL if in standby and not already in HIL mode */
////	if ((mode & VEHICLE_MODE_FLAG_HIL_ENABLED)
////	    && !current_status->flag_hil_enabled) {
////		if ((current_status->state_machine == SYSTEM_STATE_STANDBY)) {
////			/* Enable HIL on request */
////			current_status->flag_hil_enabled = true;
////			ret = OK;
////			state_machine_publish(status_pub, current_status, mavlink_fd);
////			publish_armed_status(current_status);
////			printf("[cmd] Enabling HIL, locking down all actuators for safety.\n\t(Arming the system will not activate them while in HIL mode)\n");
////
////		} else if (current_status->state_machine != SYSTEM_STATE_STANDBY &&
////			   current_status->flag_fmu_armed) {
////
////			mavlink_log_critical(mavlink_fd, "REJECTING HIL, disarm first!")
////
////		} else {
////
////			mavlink_log_critical(mavlink_fd, "REJECTING HIL, not in standby.")
////		}
////	}
//
//	/* switch manual / auto */
//	if (mode & VEHICLE_MODE_FLAG_AUTO_ENABLED) {
//		update_state_machine_mode_auto(status_pub, current_status, mavlink_fd);
//
//	} else if (mode & VEHICLE_MODE_FLAG_STABILIZED_ENABLED) {
//		update_state_machine_mode_stabilized(status_pub, current_status, mavlink_fd);
//
//	} else if (mode & VEHICLE_MODE_FLAG_GUIDED_ENABLED) {
//		update_state_machine_mode_guided(status_pub, current_status, mavlink_fd);
//
//	} else if (mode & VEHICLE_MODE_FLAG_MANUAL_INPUT_ENABLED) {
//		update_state_machine_mode_manual(status_pub, current_status, mavlink_fd);
//	}
//
//	/* vehicle is disarmed, mode requests arming */
//	if (!(current_status->flag_fmu_armed) && (mode & VEHICLE_MODE_FLAG_SAFETY_ARMED)) {
//		/* only arm in standby state */
//		// XXX REMOVE
//		if (current_status->state_machine == SYSTEM_STATE_STANDBY || current_status->state_machine == SYSTEM_STATE_PREFLIGHT) {
//			do_state_update(status_pub, current_status, mavlink_fd, (commander_state_machine_t)SYSTEM_STATE_GROUND_READY);
//			ret = OK;
//			printf("[cmd] arming due to command request\n");
//		}
//	}
//
//	/* vehicle is armed, mode requests disarming */
//	if (current_status->flag_fmu_armed && !(mode & VEHICLE_MODE_FLAG_SAFETY_ARMED)) {
//		/* only disarm in ground ready */
//		if (current_status->state_machine == SYSTEM_STATE_GROUND_READY) {
//			do_state_update(status_pub, current_status, mavlink_fd, (commander_state_machine_t)SYSTEM_STATE_STANDBY);
//			ret = OK;
//			printf("[cmd] disarming due to command request\n");
//		}
//	}
//
//	/* NEVER actually switch off HIL without reboot */
//	if (current_status->flag_hil_enabled && !(mode & VEHICLE_MODE_FLAG_HIL_ENABLED)) {
//		warnx("DENYING request to switch off HIL. Please power cycle (safety reasons)\n");
//		mavlink_log_critical(mavlink_fd, "Power-cycle to exit HIL");
//		ret = ERROR;
//	}
//
//	return ret;
//}
=======
>>>>>>> ff84fb2a
<|MERGE_RESOLUTION|>--- conflicted
+++ resolved
@@ -1,10 +1,6 @@
 /****************************************************************************
  *
-<<<<<<< HEAD
  *   Copyright (c) 2013, 2014 PX4 Development Team. All rights reserved.
-=======
- *   Copyright (C) 2013 PX4 Development Team. All rights reserved.
->>>>>>> ff84fb2a
  *
  * Redistribution and use in source and binary forms, with or without
  * modification, are permitted provided that the following conditions
@@ -40,11 +36,7 @@
  * State machine helper functions implementations
  *
  * @author Thomas Gubler <thomasgubler@student.ethz.ch>
-<<<<<<< HEAD
- * @author Julian Oes <joes@student.ethz.ch>
-=======
  * @author Julian Oes <julian@oes.ch>
->>>>>>> ff84fb2a
  */
 
 #include <stdio.h>
@@ -72,7 +64,6 @@
 #include "state_machine_helper.h"
 #include "commander_helper.h"
 
-<<<<<<< HEAD
 /* oddly, ERROR is not defined for c++ */
 #ifdef ERROR
 # undef ERROR
@@ -81,12 +72,6 @@
 
 static int prearm_check(const struct vehicle_status_s *status, const int mavlink_fd);
 
-static bool arming_state_changed = true;
-static bool main_state_changed = true;
-static bool failsafe_state_changed = true;
-
-=======
->>>>>>> ff84fb2a
 // This array defines the arming state transitions. The rows are the new state, and the columns
 // are the current state. Using new state and current  state you can index into the array which
 // will be true for a valid transition or false for a invalid transition. In some cases even
@@ -164,7 +149,8 @@
 		if (valid_transition) {
 			// We have a good transition. Now perform any secondary validation.
 			if (new_arming_state == ARMING_STATE_ARMED) {
-				//      Allow if coming from in air restore
+
+				//      Do not perform pre-arm checks if coming from in air restore
 				//      Allow if HIL_STATE_ON
 				if (status->arming_state != ARMING_STATE_IN_AIR_RESTORE &&
 					status->hil_state == HIL_STATE_OFF) {
@@ -180,26 +166,27 @@
 
 						valid_transition = false;
 					}
-				}
-
-				// Perform power checks only if circuit breaker is not
-				// engaged for these checks
-				if (!status->circuit_breaker_engaged_power_check) {
-					// Fail transition if power is not good
-					if (!status->condition_power_input_valid) {
-
-						mavlink_log_critical(mavlink_fd, "#audio: NOT ARMING: Connect power module.");
-						valid_transition = false;
+
+					// Perform power checks only if circuit breaker is not
+					// engaged for these checks
+					if (!status->circuit_breaker_engaged_power_check) {
+						// Fail transition if power is not good
+						if (!status->condition_power_input_valid) {
+
+							mavlink_log_critical(mavlink_fd, "#audio: NOT ARMING: Connect power module.");
+							valid_transition = false;
+						}
+
+						// Fail transition if power levels on the avionics rail
+						// are measured but are insufficient
+						if (status->condition_power_input_valid && (status->avionics_power_rail_voltage > 0.0f) &&
+							(status->avionics_power_rail_voltage < 4.9f)) {
+
+							mavlink_log_critical(mavlink_fd, "#audio: NOT ARMING: Avionics power low: %6.2f V.", status->avionics_power_rail_voltage);
+							valid_transition = false;
+						}
 					}
 
-					// Fail transition if power levels on the avionics rail
-					// are measured but are insufficient
-					if (status->condition_power_input_valid && (status->avionics_power_rail_voltage > 0.0f) &&
-						(status->avionics_power_rail_voltage < 4.9f)) {
-
-						mavlink_log_critical(mavlink_fd, "#audio: NOT ARMING: Avionics power low: %6.2f V.", status->avionics_power_rail_voltage);
-						valid_transition = false;
-					}
 				}
 
 			} else if (new_arming_state == ARMING_STATE_STANDBY && status->arming_state == ARMING_STATE_ARMED_ERROR) {
@@ -603,7 +590,6 @@
 
 	return status->nav_state != nav_state_old;
 }
-<<<<<<< HEAD
 
 int prearm_check(const struct vehicle_status_s *status, const int mavlink_fd)
 {
@@ -681,191 +667,4 @@
 system_eval:
 	close(fd);
 	return ret;
-}
-
-
-
-// /*
-//  * Wrapper functions (to be used in the commander), all functions assume lock on current_status
-//  */
-
-// /* These functions decide if an emergency exits and then switch to SYSTEM_STATE_MISSION_ABORT or SYSTEM_STATE_GROUND_ERROR
-//  *
-//  * START SUBSYSTEM/EMERGENCY FUNCTIONS
-//  * */
-
-// void update_state_machine_subsystem_present(int status_pub, struct vehicle_status_s *current_status, subsystem_type_t *subsystem_type)
-// {
-// 	current_status->onboard_control_sensors_present |= 1 << *subsystem_type;
-// 	current_status->counter++;
-// 	current_status->timestamp = hrt_absolute_time();
-// 	orb_publish(ORB_ID(vehicle_status), status_pub, current_status);
-// }
-
-// void update_state_machine_subsystem_notpresent(int status_pub, struct vehicle_status_s *current_status, subsystem_type_t *subsystem_type)
-// {
-// 	current_status->onboard_control_sensors_present &= ~(1 << *subsystem_type);
-// 	current_status->counter++;
-// 	current_status->timestamp = hrt_absolute_time();
-// 	orb_publish(ORB_ID(vehicle_status), status_pub, current_status);
-
-// 	/* if a subsystem was removed something went completely wrong */
-
-// 	switch (*subsystem_type) {
-// 	case SUBSYSTEM_TYPE_GYRO:
-// 		//global_data_send_mavlink_statustext_message_out("Commander: gyro not present", MAV_SEVERITY_EMERGENCY);
-// 		state_machine_emergency_always_critical(status_pub, current_status);
-// 		break;
-
-// 	case SUBSYSTEM_TYPE_ACC:
-// 		//global_data_send_mavlink_statustext_message_out("Commander: accelerometer not present", MAV_SEVERITY_EMERGENCY);
-// 		state_machine_emergency_always_critical(status_pub, current_status);
-// 		break;
-
-// 	case SUBSYSTEM_TYPE_MAG:
-// 		//global_data_send_mavlink_statustext_message_out("Commander: magnetometer not present", MAV_SEVERITY_EMERGENCY);
-// 		state_machine_emergency_always_critical(status_pub, current_status);
-// 		break;
-
-// 	case SUBSYSTEM_TYPE_GPS:
-// 		{
-// 			uint8_t flight_env = global_data_parameter_storage->pm.param_values[PARAM_FLIGHT_ENV];
-
-// 			if (flight_env == PX4_FLIGHT_ENVIRONMENT_OUTDOOR) {
-// 				//global_data_send_mavlink_statustext_message_out("Commander: GPS not present", MAV_SEVERITY_EMERGENCY);
-// 				state_machine_emergency(status_pub, current_status);
-// 			}
-// 		}
-// 		break;
-
-// 	default:
-// 		break;
-// 	}
-
-// }
-
-// void update_state_machine_subsystem_enabled(int status_pub, struct vehicle_status_s *current_status, subsystem_type_t *subsystem_type)
-// {
-// 	current_status->onboard_control_sensors_enabled |= 1 << *subsystem_type;
-// 	current_status->counter++;
-// 	current_status->timestamp = hrt_absolute_time();
-// 	orb_publish(ORB_ID(vehicle_status), status_pub, current_status);
-// }
-
-// void update_state_machine_subsystem_disabled(int status_pub, struct vehicle_status_s *current_status, subsystem_type_t *subsystem_type)
-// {
-// 	current_status->onboard_control_sensors_enabled &= ~(1 << *subsystem_type);
-// 	current_status->counter++;
-// 	current_status->timestamp = hrt_absolute_time();
-// 	orb_publish(ORB_ID(vehicle_status), status_pub, current_status);
-
-// 	/* if a subsystem was disabled something went completely wrong */
-
-// 	switch (*subsystem_type) {
-// 	case SUBSYSTEM_TYPE_GYRO:
-// 		//global_data_send_mavlink_statustext_message_out("Commander: EMERGENCY - gyro disabled", MAV_SEVERITY_EMERGENCY);
-// 		state_machine_emergency_always_critical(status_pub, current_status);
-// 		break;
-
-// 	case SUBSYSTEM_TYPE_ACC:
-// 		//global_data_send_mavlink_statustext_message_out("Commander: EMERGENCY - accelerometer disabled", MAV_SEVERITY_EMERGENCY);
-// 		state_machine_emergency_always_critical(status_pub, current_status);
-// 		break;
-
-// 	case SUBSYSTEM_TYPE_MAG:
-// 		//global_data_send_mavlink_statustext_message_out("Commander: EMERGENCY - magnetometer disabled", MAV_SEVERITY_EMERGENCY);
-// 		state_machine_emergency_always_critical(status_pub, current_status);
-// 		break;
-
-// 	case SUBSYSTEM_TYPE_GPS:
-// 		{
-// 			uint8_t flight_env = (uint8_t)(global_data_parameter_storage->pm.param_values[PARAM_FLIGHT_ENV]);
-
-// 			if (flight_env == PX4_FLIGHT_ENVIRONMENT_OUTDOOR) {
-// 				//global_data_send_mavlink_statustext_message_out("Commander: EMERGENCY - GPS disabled", MAV_SEVERITY_EMERGENCY);
-// 				state_machine_emergency(status_pub, current_status);
-// 			}
-// 		}
-// 		break;
-
-// 	default:
-// 		break;
-// 	}
-
-// }
-
-
-///* END SUBSYSTEM/EMERGENCY FUNCTIONS*/
-//
-//int update_state_machine_mode_request(int status_pub, struct vehicle_status_s *current_status, const int mavlink_fd, uint8_t mode)
-//{
-//	int ret = 1;
-//
-////	/* Switch on HIL if in standby and not already in HIL mode */
-////	if ((mode & VEHICLE_MODE_FLAG_HIL_ENABLED)
-////	    && !current_status->flag_hil_enabled) {
-////		if ((current_status->state_machine == SYSTEM_STATE_STANDBY)) {
-////			/* Enable HIL on request */
-////			current_status->flag_hil_enabled = true;
-////			ret = OK;
-////			state_machine_publish(status_pub, current_status, mavlink_fd);
-////			publish_armed_status(current_status);
-////			printf("[cmd] Enabling HIL, locking down all actuators for safety.\n\t(Arming the system will not activate them while in HIL mode)\n");
-////
-////		} else if (current_status->state_machine != SYSTEM_STATE_STANDBY &&
-////			   current_status->flag_fmu_armed) {
-////
-////			mavlink_log_critical(mavlink_fd, "REJECTING HIL, disarm first!")
-////
-////		} else {
-////
-////			mavlink_log_critical(mavlink_fd, "REJECTING HIL, not in standby.")
-////		}
-////	}
-//
-//	/* switch manual / auto */
-//	if (mode & VEHICLE_MODE_FLAG_AUTO_ENABLED) {
-//		update_state_machine_mode_auto(status_pub, current_status, mavlink_fd);
-//
-//	} else if (mode & VEHICLE_MODE_FLAG_STABILIZED_ENABLED) {
-//		update_state_machine_mode_stabilized(status_pub, current_status, mavlink_fd);
-//
-//	} else if (mode & VEHICLE_MODE_FLAG_GUIDED_ENABLED) {
-//		update_state_machine_mode_guided(status_pub, current_status, mavlink_fd);
-//
-//	} else if (mode & VEHICLE_MODE_FLAG_MANUAL_INPUT_ENABLED) {
-//		update_state_machine_mode_manual(status_pub, current_status, mavlink_fd);
-//	}
-//
-//	/* vehicle is disarmed, mode requests arming */
-//	if (!(current_status->flag_fmu_armed) && (mode & VEHICLE_MODE_FLAG_SAFETY_ARMED)) {
-//		/* only arm in standby state */
-//		// XXX REMOVE
-//		if (current_status->state_machine == SYSTEM_STATE_STANDBY || current_status->state_machine == SYSTEM_STATE_PREFLIGHT) {
-//			do_state_update(status_pub, current_status, mavlink_fd, (commander_state_machine_t)SYSTEM_STATE_GROUND_READY);
-//			ret = OK;
-//			printf("[cmd] arming due to command request\n");
-//		}
-//	}
-//
-//	/* vehicle is armed, mode requests disarming */
-//	if (current_status->flag_fmu_armed && !(mode & VEHICLE_MODE_FLAG_SAFETY_ARMED)) {
-//		/* only disarm in ground ready */
-//		if (current_status->state_machine == SYSTEM_STATE_GROUND_READY) {
-//			do_state_update(status_pub, current_status, mavlink_fd, (commander_state_machine_t)SYSTEM_STATE_STANDBY);
-//			ret = OK;
-//			printf("[cmd] disarming due to command request\n");
-//		}
-//	}
-//
-//	/* NEVER actually switch off HIL without reboot */
-//	if (current_status->flag_hil_enabled && !(mode & VEHICLE_MODE_FLAG_HIL_ENABLED)) {
-//		warnx("DENYING request to switch off HIL. Please power cycle (safety reasons)\n");
-//		mavlink_log_critical(mavlink_fd, "Power-cycle to exit HIL");
-//		ret = ERROR;
-//	}
-//
-//	return ret;
-//}
-=======
->>>>>>> ff84fb2a
+}